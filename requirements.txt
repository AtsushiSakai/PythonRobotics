--- conflicted
+++ resolved
@@ -1,12 +1,5 @@
-<<<<<<< HEAD
-numpy == 1.19.3
-scipy == 1.5.4
-pandas == 1.1.4
-matplotlib == 3.3.2
-=======
 numpy == 1.19.4
 scipy == 1.5.4
 pandas == 1.2.0
 matplotlib == 3.3.3
->>>>>>> d29dacbf
 cvxpy == 1.1.7