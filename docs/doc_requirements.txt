--- conflicted
+++ resolved
@@ -1,11 +1,6 @@
 sphinx == 7.2.6 # For sphinx documentation
-<<<<<<< HEAD
-sphinx_rtd_theme == 1.0.0
-IPython == 8.10.0 # For sphinx documentation
-=======
 sphinx_rtd_theme == 2.0.0
 IPython == 8.20.0 # For sphinx documentation
->>>>>>> a79cc374
 sphinxcontrib-napoleon == 0.7 # For auto doc
 sphinx-copybutton
 sphinx-rtd-dark-mode