--- conflicted
+++ resolved
@@ -16,7 +16,24 @@
 The cost is the amount of time it takes to reach a given node, and the heuristic is the minimum amount of time it could take to reach the goal from that node, disregarding all obstacles.
 For a simple scenario where the robot can move 1 cell per time step and stop and go as it pleases, the heuristic for time is equivalent to the heuristic for distance.
 
-<<<<<<< HEAD
+One optimization that was added in `this PR <https://github.com/AtsushiSakai/PythonRobotics/pull/1183>`__ was to add an expanded set to the algorithm. The algorithm will not expand nodes that are already in that set. This greatly reduces the number of node expansions needed to find a path, since no duplicates are expanded. It also helps to reduce the amount of memory the algorithm uses.
+
+Before::
+
+    Found path to goal after 204490 expansions
+    Planning took: 1.72464 seconds
+    Memory usage (RSS): 68.19 MB
+
+
+After::
+
+    Found path to goal after 2348 expansions
+    Planning took: 0.01550 seconds
+    Memory usage (RSS): 64.85 MB
+
+When starting at (1, 11) in the structured obstacle arrangement (second of the two gifs above).
+
+
 Safe Interval Path Planning
 ~~~~~~~~~~~~~~~~~~~~~~~~~~~
 
@@ -57,26 +74,6 @@
 .. image:: https://raw.githubusercontent.com/AtsushiSakai/PythonRoboticsGifs/refs/heads/master/PathPlanning/TimeBasedPathPlanning/SafeIntervalPathPlanner/path_animation2.gif
 
 References
-=======
-One optimization that was added in `this PR <https://github.com/AtsushiSakai/PythonRobotics/pull/1183>`__ was to add an expanded set to the algorithm. The algorithm will not expand nodes that are already in that set. This greatly reduces the number of node expansions needed to find a path, since no duplicates are expanded. It also helps to reduce the amount of memory the algorithm uses.
-
-Before::
-
-    Found path to goal after 204490 expansions
-    Planning took: 1.72464 seconds
-    Memory usage (RSS): 68.19 MB
-
-
-After::
-
-    Found path to goal after 2348 expansions
-    Planning took: 0.01550 seconds
-    Memory usage (RSS): 64.85 MB
-
-When starting at (1, 11) in the structured obstacle arrangement (second of the two gifs above).
-
-References:
->>>>>>> 1308e764
 ~~~~~~~~~~~
 
 -  `Cooperative Pathfinding <https://www.davidsilver.uk/wp-content/uploads/2020/03/coop-path-AIWisdom.pdf>`__
