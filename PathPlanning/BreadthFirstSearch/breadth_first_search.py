"""

Breadth-First grid planning

author: Erwin Lejeune (@spida_rwin)

See Wikipedia article (https://en.wikipedia.org/wiki/Breadth-first_search)

"""

import math

import matplotlib.pyplot as plt

show_animation = True


class BreadthFirstSearchPlanner:

    def __init__(self, ox, oy, reso, rr):
        """
        Initialize grid map for bfs planning

        ox: x position list of Obstacles [m]
        oy: y position list of Obstacles [m]
        resolution: grid resolution [m]
        rr: robot radius[m]
        """

        self.reso = reso
        self.rr = rr
        self.calc_obstacle_map(ox, oy)
        self.motion = self.get_motion_model()

    class Node:
        def __init__(self, x, y, cost, parent_index, parent):
            self.x = x  # index of grid
            self.y = y  # index of grid
            self.cost = cost
            self.parent_index = parent_index
            self.parent = parent

        def __str__(self):
            return str(self.x) + "," + str(self.y) + "," + str(
                self.cost) + "," + str(self.parent_index)

    def planning(self, sx, sy, gx, gy):
        """
        Breadth First search based planning

        input:
            s_x: start x position [m]
            s_y: start y position [m]
            gx: goal x position [m]
            gy: goal y position [m]

        output:
            rx: x position list of the final path
            ry: y position list of the final path
        """

        nstart = self.Node(self.calc_xyindex(sx, self.minx),
                           self.calc_xyindex(sy, self.miny), 0.0, -1, None)
        ngoal = self.Node(self.calc_xyindex(gx, self.minx),
                          self.calc_xyindex(gy, self.miny), 0.0, -1, None)

        open_set, closed_set = dict(), dict()
        open_set[self.calc_grid_index(nstart)] = nstart

        while True:
            if len(open_set) == 0:
                print("Open set is empty..")
                break

            current = open_set.pop(list(open_set.keys())[0])

            c_id = self.calc_grid_index(current)

            closed_set[c_id] = current

            # show graph
            if show_animation:  # pragma: no cover
                plt.plot(self.calc_grid_position(current.x, self.minx),
                         self.calc_grid_position(current.y, self.miny), "xc")
                # for stopping simulation with the esc key.
                plt.gcf().canvas.mpl_connect('key_release_event',
                                             lambda event:
                                             [exit(0) if event.key == 'escape'
                                              else None])
                if len(closed_set.keys()) % 10 == 0:
                    plt.pause(0.001)

            if current.x == ngoal.x and current.y == ngoal.y:
                print("Find goal")
                ngoal.parent_index = current.parent_index
                ngoal.cost = current.cost
                break

            # expand_grid search grid based on motion model
            for i, _ in enumerate(self.motion):
                node = self.Node(current.x + self.motion[i][0],
                                 current.y + self.motion[i][1],
                                 current.cost + self.motion[i][2], c_id, None)
                n_id = self.calc_grid_index(node)

                # If the node is not safe, do nothing
                if not self.verify_node(node):
                    continue

                if (n_id not in closed_set) and (n_id not in open_set):
                    node.parent = current
                    open_set[n_id] = node

        rx, ry = self.calc_final_path(ngoal, closed_set)
        return rx, ry

    def calc_final_path(self, ngoal, closedset):
        # generate final course
        rx, ry = [self.calc_grid_position(ngoal.x, self.minx)], [
            self.calc_grid_position(ngoal.y, self.miny)]
        n = closedset[ngoal.parent_index]
        while n is not None:
            rx.append(self.calc_grid_position(n.x, self.minx))
            ry.append(self.calc_grid_position(n.y, self.miny))
            n = n.parent

        return rx, ry

    def calc_grid_position(self, index, minp):
        """
        calc grid position

        :param index:
        :param minp:
        :return:
        """
        pos = index * self.reso + minp
        return pos

    def calc_xyindex(self, position, min_pos):
        return round((position - min_pos) / self.reso)

    def calc_grid_index(self, node):
        return (node.y - self.miny) * self.xwidth + (node.x - self.minx)

    def verify_node(self, node):
        px = self.calc_grid_position(node.x, self.minx)
        py = self.calc_grid_position(node.y, self.miny)

        if px < self.minx:
            return False
        elif py < self.miny:
            return False
        elif px >= self.maxx:
            return False
        elif py >= self.maxy:
            return False

        # collision check
        if self.obmap[node.x][node.y]:
            return False

        return True

    def calc_obstacle_map(self, ox, oy):

        self.minx = round(min(ox))
        self.miny = round(min(oy))
        self.maxx = round(max(ox))
        self.maxy = round(max(oy))
        print("min_x:", self.minx)
        print("min_y:", self.miny)
        print("max_x:", self.maxx)
        print("max_y:", self.maxy)

        self.xwidth = round((self.maxx - self.minx) / self.reso)
        self.ywidth = round((self.maxy - self.miny) / self.reso)
        print("x_width:", self.xwidth)
        print("y_width:", self.ywidth)

        # obstacle map generation
        self.obmap = [[False for _ in range(self.ywidth)]
                      for _ in range(self.xwidth)]
        for ix in range(self.xwidth):
            x = self.calc_grid_position(ix, self.minx)
            for iy in range(self.ywidth):
                y = self.calc_grid_position(iy, self.miny)
                for iox, ioy in zip(ox, oy):
                    d = math.hypot(iox - x, ioy - y)
                    if d <= self.rr:
                        self.obmap[ix][iy] = True
                        break

    @staticmethod
    def get_motion_model():
        # dx, dy, cost
        motion = [[1, 0, 1],
                  [0, 1, 1],
                  [-1, 0, 1],
                  [0, -1, 1],
                  [-1, -1, math.sqrt(2)],
                  [-1, 1, math.sqrt(2)],
                  [1, -1, math.sqrt(2)],
                  [1, 1, math.sqrt(2)]]

        return motion


def main():
    print(__file__ + " start!!")

    # start and goal position
    sx = 10  # [m]
    sy = 10  # [m]
    gx = 50  # [m]
    gy = 50  # [m]
    grid_size = 2  # [m]
    robot_radius = 1  # [m]

    # set obstacle positions
    ox, oy = [], []
    for i in range(-10, 60):
<<<<<<< HEAD
        ox.append(float(i))
        oy.append(-10.0)
    for i in range(-10, 60):
        ox.append(60.0)
        oy.append(float(i))
    for i in range(-10, 61):
        ox.append(float(i))
        oy.append(60.0)
    for i in range(-10, 61):
        ox.append(-10.0)
        oy.append(float(i))
    for i in range(-10, 40):
        ox.append(20.0)
        oy.append(float(i))
=======
        ox.append(i)
        oy.append(-10)
    for i in range(-10, 60):
        ox.append(60)
        oy.append(i)
    for i in range(-10, 61):
        ox.append(i)
        oy.append(60)
    for i in range(-10, 61):
        ox.append(-10)
        oy.append(i)
    for i in range(-10, 40):
        ox.append(20)
        oy.append(i)
>>>>>>> 97adc976
    for i in range(0, 40):
        ox.append(40)
        oy.append(60 - i)

    if show_animation:  # pragma: no cover
        plt.plot(ox, oy, ".k")
        plt.plot(sx, sy, "og")
        plt.plot(gx, gy, "xb")
        plt.grid(True)
        plt.axis("equal")

    bfs = BreadthFirstSearchPlanner(ox, oy, grid_size, robot_radius)
    rx, ry = bfs.planning(sx, sy, gx, gy)

    if show_animation:  # pragma: no cover
        plt.plot(rx, ry, "-r")
        plt.pause(0.01)
        plt.show()


if __name__ == '__main__':
    main()<|MERGE_RESOLUTION|>--- conflicted
+++ resolved
@@ -220,7 +220,6 @@
     # set obstacle positions
     ox, oy = [], []
     for i in range(-10, 60):
-<<<<<<< HEAD
         ox.append(float(i))
         oy.append(-10.0)
     for i in range(-10, 60):
@@ -235,22 +234,6 @@
     for i in range(-10, 40):
         ox.append(20.0)
         oy.append(float(i))
-=======
-        ox.append(i)
-        oy.append(-10)
-    for i in range(-10, 60):
-        ox.append(60)
-        oy.append(i)
-    for i in range(-10, 61):
-        ox.append(i)
-        oy.append(60)
-    for i in range(-10, 61):
-        ox.append(-10)
-        oy.append(i)
-    for i in range(-10, 40):
-        ox.append(20)
-        oy.append(i)
->>>>>>> 97adc976
     for i in range(0, 40):
         ox.append(40)
         oy.append(60 - i)
