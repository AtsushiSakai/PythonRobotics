--- conflicted
+++ resolved
@@ -254,17 +254,10 @@
 
     ll = 0.0
 
-<<<<<<< HEAD
-    for (mode, len, i) in zip(mode, lengths, range(len(mode))):
-        if len == 0:
-            continue
-        elif len > 0.0:
-=======
     for (m, length, i) in zip(mode, lengths, range(len(mode))):
-        if length == 0:
+        if length == 0.0:
             continue
         elif length > 0.0:
->>>>>>> 59778694
             dist = step_size
         else:
             dist = -step_size
@@ -286,19 +279,11 @@
                 path_x, path_y, path_yaw, directions)
             pd += dist
 
-<<<<<<< HEAD
-        ll = len - pd - dist  # calc remain length
-
-        index += 1
-        path_x, path_y, path_yaw, directions = interpolate(
-            index, len, mode, max_curvature, origin_x, origin_y, origin_yaw,
-=======
         ll = length - pd - dist  # calc remain length
 
         index += 1
         path_x, path_y, path_yaw, directions = interpolate(
             index, length, m, max_curvature, origin_x, origin_y, origin_yaw,
->>>>>>> 59778694
             path_x, path_y, path_yaw, directions)
 
     if len(path_x) <= 1:
