"""

D* grid planning

author: Nirnay Roy

See Wikipedia article (https://en.wikipedia.org/wiki/D*)

"""
import math

from sys import maxsize

import matplotlib.pyplot as plt

show_animation = True


class State:

    def __init__(self, x, y):
        self.x = x
        self.y = y
        self.parent = None
        self.state = "."
        self.t = "new"  # tag for state
        self.h = 0
        self.k = 0

    def cost(self, state):
        if self.state == "#" or state.state == "#":
            return maxsize

        return math.sqrt(math.pow((self.x - state.x), 2) +
                         math.pow((self.y - state.y), 2))

    def set_state(self, state):
        """
        .: new
        #: obstacle
        e: oparent of current state
        *: closed state
        s: current state
        """
        if state not in ["s", ".", "#", "e", "*"]:
            return
        self.state = state


class Map:

    def __init__(self, row, col):
        self.row = row
        self.col = col
        self.map = self.init_map()

    def init_map(self):
        map_list = []
        for i in range(self.row):
            tmp = []
            for j in range(self.col):
                tmp.append(State(i, j))
            map_list.append(tmp)
        return map_list

    def get_neighbers(self, state):
        state_list = []
        for i in [-1, 0, 1]:
            for j in [-1, 0, 1]:
                if i == 0 and j == 0:
                    continue
                if state.x + i < 0 or state.x + i >= self.row:
                    continue
                if state.y + j < 0 or state.y + j >= self.col:
                    continue
                state_list.append(self.map[state.x + i][state.y + j])
        return state_list

    def set_obstacle(self, point_list):
        for x, y in point_list:
            if x < 0 or x >= self.row or y < 0 or y >= self.col:
                continue

            self.map[x][y].set_state("#")


class Dstar:
    def __init__(self, maps):
        self.map = maps
        self.open_list = set()

    def process_state(self):
        x = self.min_state()

        if x is None:
            return -1

        k_old = self.get_kmin()
        self.remove(x)

        if k_old < x.h:
            for y in self.map.get_neighbers(x):
                if y.h <= k_old and x.h > y.h + x.cost(y):
                    x.parent = y
                    x.h = y.h + x.cost(y)
        elif k_old == x.h:
            for y in self.map.get_neighbers(x):
                if y.t == "new" or y.parent == x and y.h != x.h + x.cost(y) \
                        or y.parent != x and y.h > x.h + x.cost(y):
                    y.parent = x
                    self.insert(y, x.h + x.cost(y))
        else:
            for y in self.map.get_neighbers(x):
                if y.t == "new" or y.parent == x and y.h != x.h + x.cost(y):
                    y.parent = x
                    self.insert(y, x.h + x.cost(y))
                else:
                    if y.parent != x and y.h > x.h + x.cost(y):
                        self.insert(y, x.h)
                    else:
                        if y.parent != x and x.h > y.h + x.cost(y) \
                                and y.t == "close" and y.h > k_old:
                            self.insert(y, y.h)
        return self.get_kmin()

    def min_state(self):
        if not self.open_list:
            return None
        min_state = min(self.open_list, key=lambda x: x.k)
        return min_state

    def get_kmin(self):
        if not self.open_list:
            return -1
        k_min = min([x.k for x in self.open_list])
        return k_min

    def insert(self, state, h_new):
        if state.t == "new":
            state.k = h_new
        elif state.t == "open":
            state.k = min(state.k, h_new)
        elif state.t == "close":
            state.k = min(state.h, h_new)
        state.h = h_new
        state.t = "open"
        self.open_list.add(state)

    def remove(self, state):
        if state.t == "open":
            state.t = "close"
        self.open_list.remove(state)

    def modify_cost(self, x):
        if x.t == "close":
            self.insert(x, x.parent.h + x.cost(x.parent))

    def run(self, start, end):

        rx = []
        ry = []

        self.open_list.add(end)

        while True:
            self.process_state()
            if start.t == "close":
                break

        start.set_state("s")
        s = start
        s = s.parent
        s.set_state("e")
        tmp = start

        while tmp != end:
            tmp.set_state("*")
            rx.append(tmp.x)
            ry.append(tmp.y)
            if show_animation:
                plt.plot(rx, ry)
                plt.pause(0.01)
            if tmp.parent.state == "#":
                self.modify(tmp)
                continue
            tmp = tmp.parent
        tmp.set_state("e")

        return rx, ry

    def modify(self, state):
        self.modify_cost(state)
        while True:
            k_min = self.process_state()
            if k_min >= state.h:
                break


def main():
<<<<<<< HEAD
    m = Map(100, 100)
    ox, oy = [], []
    for i in range(-10, 60):
        ox.append(i)
        oy.append(-10)
    for i in range(-10, 60):
        ox.append(60)
        oy.append(i)
    for i in range(-10, 61):
        ox.append(i)
        oy.append(60)
    for i in range(-10, 61):
        ox.append(-10)
        oy.append(i)
    for i in range(-10, 40):
        ox.append(20)
        oy.append(i)
    for i in range(0, 40):
        ox.append(40)
        oy.append(60 - i)
    print([(i, j) for i, j in zip(ox, oy)])
    m.set_obstacle([(i, j) for i, j in zip(ox, oy)])

    start = [10, 10]
    goal = [50, 50]
    if show_animation:
        plt.plot(ox, oy, ".k")
=======
    m = Map(20, 20)
    ox, oy = [], []
    for i in range(-10, 60):
        ox.append(i)
        oy.append(-10.0)
    for i in range(-10, 60):
        ox.append(60.0)
        oy.append(i)
    for i in range(-10, 61):
        ox.append(i)
        oy.append(60.0)
    for i in range(-10, 61):
        ox.append(-10.0)
        oy.append(i)
    for i in range(-10, 40):
        ox.append(20.0)
        oy.append(i)
    for i in range(0, 40):
        ox.append(40.0)
        oy.append(60.0 - i)
    m.set_obstacle([[i, j] for i, j in zip(ox, oy)])

    start = [1, 2]
    goal = [17, 19]
    if show_animation:
        plt.plot([ox, oy, ".k"])
>>>>>>> 163bd308
        plt.plot(start[0], start[1], "og")
        plt.plot(goal[0], goal[1], "xb")

    start = m.map[start[0]][start[1]]
    end = m.map[goal[0]][goal[1]]
    dstar = Dstar(m)
    rx, ry = dstar.run(start, end)

    if show_animation:
        plt.plot(rx, ry)
        plt.show()


if __name__ == '__main__':
    main()<|MERGE_RESOLUTION|>--- conflicted
+++ resolved
@@ -197,7 +197,6 @@
 
 
 def main():
-<<<<<<< HEAD
     m = Map(100, 100)
     ox, oy = [], []
     for i in range(-10, 60):
@@ -225,34 +224,6 @@
     goal = [50, 50]
     if show_animation:
         plt.plot(ox, oy, ".k")
-=======
-    m = Map(20, 20)
-    ox, oy = [], []
-    for i in range(-10, 60):
-        ox.append(i)
-        oy.append(-10.0)
-    for i in range(-10, 60):
-        ox.append(60.0)
-        oy.append(i)
-    for i in range(-10, 61):
-        ox.append(i)
-        oy.append(60.0)
-    for i in range(-10, 61):
-        ox.append(-10.0)
-        oy.append(i)
-    for i in range(-10, 40):
-        ox.append(20.0)
-        oy.append(i)
-    for i in range(0, 40):
-        ox.append(40.0)
-        oy.append(60.0 - i)
-    m.set_obstacle([[i, j] for i, j in zip(ox, oy)])
-
-    start = [1, 2]
-    goal = [17, 19]
-    if show_animation:
-        plt.plot([ox, oy, ".k"])
->>>>>>> 163bd308
         plt.plot(start[0], start[1], "og")
         plt.plot(goal[0], goal[1], "xb")
 
