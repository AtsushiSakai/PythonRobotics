--- conflicted
+++ resolved
@@ -138,7 +138,7 @@
             if ilast != 0:
                 print('backtracing to [%d, %d]'%(cur[0], cur[1]))
     
-    path.append((goal))
+    path.append(goal)
 
     return path
 
@@ -149,11 +149,7 @@
     px, py = np.transpose(np.flipud(np.fliplr((path))))
 
     if not do_animation:
-<<<<<<< HEAD
         plt.imshow(grid_map, cmap='Greys')
-=======
-        plt.matshow(map, cmap='Greys')
->>>>>>> 3443fa9c
         plt.plot(ox, oy, "-xy")
         plt.plot(px, py, "-r")
         plt.plot(gx, gy, "-pg")
