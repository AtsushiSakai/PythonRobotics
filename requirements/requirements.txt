--- conflicted
+++ resolved
@@ -1,12 +1,3 @@
-<<<<<<< HEAD
-numpy == 1.23.4
-scipy == 1.10.0
-matplotlib == 3.6.1
-cvxpy == 1.2.1
-pytest == 7.1.3 # For unit test
-pytest-xdist == 2.5.0 # For unit test
-mypy == 0.982 # For unit test
-=======
 numpy == 1.24.1
 scipy == 1.9.3
 matplotlib == 3.6.2
@@ -14,5 +5,4 @@
 pytest == 7.2.0 # For unit test
 pytest-xdist == 3.1.0 # For unit test
 mypy == 0.991 # For unit test
->>>>>>> 3dc96997
 flake8 == 5.0.4 # For unit test