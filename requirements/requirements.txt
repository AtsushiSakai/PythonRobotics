--- conflicted
+++ resolved
@@ -1,14 +1,8 @@
 numpy == 1.24.1
 scipy == 1.10.0
-<<<<<<< HEAD
-matplotlib == 3.6.2
-cvxpy == 1.2.3
-pytest == 7.2.0 # For unit test
-=======
 matplotlib == 3.6.3
 cvxpy == 1.3.0
 pytest == 7.2.1 # For unit test
->>>>>>> 732ed3ea
 pytest-xdist == 3.1.0 # For unit test
 mypy == 0.991 # For unit test
 flake8 == 5.0.4 # For unit test